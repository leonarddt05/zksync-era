--- conflicted
+++ resolved
@@ -23,10 +23,7 @@
     Sol,
     Yul,
 }
-<<<<<<< HEAD
-=======
-
->>>>>>> 33174aa5
+
 const GOVERNANCE_CONTRACT_FILE: &str =
     "contracts/ethereum/artifacts/cache/solpp-generated-contracts/governance/IGovernance.sol/IGovernance.json";
 const ZKSYNC_CONTRACT_FILE: &str =
@@ -84,13 +81,8 @@
         .to_string()
 }
 
-<<<<<<< HEAD
-pub fn governance_contract() -> Contract {
-    load_contract(GOVERNANCE_CONTRACT_FILE)
-=======
 pub fn governance_contract() -> Option<Contract> {
     load_contract_if_present(GOVERNANCE_CONTRACT_FILE)
->>>>>>> 33174aa5
 }
 
 pub fn zksync_contract() -> Contract {
