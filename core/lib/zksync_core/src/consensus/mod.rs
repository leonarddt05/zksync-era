//! Consensus-related functionality.
<<<<<<< HEAD
use anyhow::Context as _;
use zksync_concurrency::{ctx, ctx::channel, time};
use zksync_consensus_executor::{ConsensusConfig, ExecutorConfig};
use zksync_consensus_roles::validator;
use zksync_types::block::ConsensusBlockFields;
use zksync_types::{Address, MiniblockNumber};
=======
>>>>>>> 925da43c

mod payload;
mod proto;
mod storage;

<<<<<<< HEAD
pub(crate) use self::payload::Payload;
/*
struct Config {
    executor: ExecutorConfig,
    consensus: ConsensusConfig,

    node_key: node::SecretKey,
    validator_key: validator::SecretKey,
}

pub async fn run(cfg: Config, node_key: node::SecretKey, pool: zksync_dal::ConnectionPool) -> anyhow::Result<()> {
    let storage = PostgresState(pool);

    let mut executor = Executor::new(cfg, node_key, storage.clone()).context("Executor::new()")?;
    executor.set_validator(
        cfg.consensus,
        cfg.validator_key,
        storage.clone(),
    ).context("Executor::set_validator()")?;
}

#[derive(Clone)]
struct PostgresState(zksync_dal::ConnectionPool);

impl ReadBlock

async fn fetch_payload(
    storage: &mut zksync_dal::StorageProcessor<'_>,
    block_number: validator::BlockNumber,
) -> anyhow::Result<Option<validator::Payload>> {
    let block_number = MiniblockNumber(block_number.0.try_into().context("MiniblockNumber")?);
    Ok(storage
        .sync_dal()
        .sync_block(block_number, Address::default(), true)
        .await?
        // Unwrap is ok, because try_from fails only if transactions are missing,
        // and sync_block() is expected to fetch transactions.
        .map(|b| Payload::try_from(b).unwrap().encode()))
}

#[async_trait::async_trait]
impl BlockChainState for PostgresState {
    async fn propose(
        &self,
        ctx: &ctx::Ctx,
        block_number: validator::BlockNumber,
    ) -> anyhow::Result<validator::Payload> {
        const POLL_INTERVAL: time::Duration = time::Duration::milliseconds(50);
        let storage = &mut self
            .0
            .access_storage_tagged("consensus")
            .await
            .context("access_storage_tagged()")?;
        loop {
            if let Some(payload) = fetch_payload(storage, block_number).await? {
                return Ok(payload);
            }
            ctx.sleep(POLL_INTERVAL).await?;
        }
    }

    async fn verify(
        &self,
        _ctx: &ctx::Ctx,
        block_number: validator::BlockNumber,
        payload: &validator::Payload,
    ) -> anyhow::Result<()> {
        let conn = &mut self
            .0
            .access_storage_tagged("consensus")
            .await
            .context("access_storage_tagged()")?;
        anyhow::ensure!(
            &fetch_payload(conn, block_number)
                .await?
                .context("unexpected payload")?
                == payload
        );
        Ok(())
    }

    async fn apply(&self, _ctx: &ctx::Ctx, block: &validator::FinalBlock) -> anyhow::Result<()> {
        let storage = &mut self
            .0
            .access_storage_tagged("consensus")
            .await
            .context("access_storage_tagged()")?;
        let mut txn = storage
            .start_transaction()
            .await
            .context("start_transaction")?;
        anyhow::ensure!(
            &fetch_payload(&mut txn, block.header.number)
                .await?
                .context("unexpected payload")?
                == &block.payload
        );
        let block_number = MiniblockNumber(
            block
                .header
                .number
                .0
                .try_into()
                .context("MiniblockNumber")?,
        );
        txn.blocks_dal()
            .set_miniblock_consensus_fields(
                block_number,
                &ConsensusBlockFields {
                    parent: block.header.parent,
                    justification: block.justification.clone(),
                },
            )
            .await
            .context("set_miniblock_consensus_fields()")?;
        txn.commit().await.context("commit()")
    }
}
*/
=======
pub(crate) use self::payload::Payload;
>>>>>>> 925da43c
<|MERGE_RESOLUTION|>--- conflicted
+++ resolved
@@ -1,138 +1,7 @@
 //! Consensus-related functionality.
-<<<<<<< HEAD
-use anyhow::Context as _;
-use zksync_concurrency::{ctx, ctx::channel, time};
-use zksync_consensus_executor::{ConsensusConfig, ExecutorConfig};
-use zksync_consensus_roles::validator;
-use zksync_types::block::ConsensusBlockFields;
-use zksync_types::{Address, MiniblockNumber};
-=======
->>>>>>> 925da43c
-
 mod payload;
 mod proto;
 mod storage;
 
-<<<<<<< HEAD
 pub(crate) use self::payload::Payload;
-/*
-struct Config {
-    executor: ExecutorConfig,
-    consensus: ConsensusConfig,
-
-    node_key: node::SecretKey,
-    validator_key: validator::SecretKey,
-}
-
-pub async fn run(cfg: Config, node_key: node::SecretKey, pool: zksync_dal::ConnectionPool) -> anyhow::Result<()> {
-    let storage = PostgresState(pool);
-
-    let mut executor = Executor::new(cfg, node_key, storage.clone()).context("Executor::new()")?;
-    executor.set_validator(
-        cfg.consensus,
-        cfg.validator_key,
-        storage.clone(),
-    ).context("Executor::set_validator()")?;
-}
-
-#[derive(Clone)]
-struct PostgresState(zksync_dal::ConnectionPool);
-
-impl ReadBlock
-
-async fn fetch_payload(
-    storage: &mut zksync_dal::StorageProcessor<'_>,
-    block_number: validator::BlockNumber,
-) -> anyhow::Result<Option<validator::Payload>> {
-    let block_number = MiniblockNumber(block_number.0.try_into().context("MiniblockNumber")?);
-    Ok(storage
-        .sync_dal()
-        .sync_block(block_number, Address::default(), true)
-        .await?
-        // Unwrap is ok, because try_from fails only if transactions are missing,
-        // and sync_block() is expected to fetch transactions.
-        .map(|b| Payload::try_from(b).unwrap().encode()))
-}
-
-#[async_trait::async_trait]
-impl BlockChainState for PostgresState {
-    async fn propose(
-        &self,
-        ctx: &ctx::Ctx,
-        block_number: validator::BlockNumber,
-    ) -> anyhow::Result<validator::Payload> {
-        const POLL_INTERVAL: time::Duration = time::Duration::milliseconds(50);
-        let storage = &mut self
-            .0
-            .access_storage_tagged("consensus")
-            .await
-            .context("access_storage_tagged()")?;
-        loop {
-            if let Some(payload) = fetch_payload(storage, block_number).await? {
-                return Ok(payload);
-            }
-            ctx.sleep(POLL_INTERVAL).await?;
-        }
-    }
-
-    async fn verify(
-        &self,
-        _ctx: &ctx::Ctx,
-        block_number: validator::BlockNumber,
-        payload: &validator::Payload,
-    ) -> anyhow::Result<()> {
-        let conn = &mut self
-            .0
-            .access_storage_tagged("consensus")
-            .await
-            .context("access_storage_tagged()")?;
-        anyhow::ensure!(
-            &fetch_payload(conn, block_number)
-                .await?
-                .context("unexpected payload")?
-                == payload
-        );
-        Ok(())
-    }
-
-    async fn apply(&self, _ctx: &ctx::Ctx, block: &validator::FinalBlock) -> anyhow::Result<()> {
-        let storage = &mut self
-            .0
-            .access_storage_tagged("consensus")
-            .await
-            .context("access_storage_tagged()")?;
-        let mut txn = storage
-            .start_transaction()
-            .await
-            .context("start_transaction")?;
-        anyhow::ensure!(
-            &fetch_payload(&mut txn, block.header.number)
-                .await?
-                .context("unexpected payload")?
-                == &block.payload
-        );
-        let block_number = MiniblockNumber(
-            block
-                .header
-                .number
-                .0
-                .try_into()
-                .context("MiniblockNumber")?,
-        );
-        txn.blocks_dal()
-            .set_miniblock_consensus_fields(
-                block_number,
-                &ConsensusBlockFields {
-                    parent: block.header.parent,
-                    justification: block.justification.clone(),
-                },
-            )
-            .await
-            .context("set_miniblock_consensus_fields()")?;
-        txn.commit().await.context("commit()")
-    }
-}
-*/
-=======
-pub(crate) use self::payload::Payload;
->>>>>>> 925da43c
+pub(crate) use self::storage::sync_block_to_consensus_block;