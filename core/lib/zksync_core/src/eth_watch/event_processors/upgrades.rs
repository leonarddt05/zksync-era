--- conflicted
+++ resolved
@@ -1,6 +1,6 @@
 use std::convert::TryFrom;
 use std::time::Instant;
-use zksync_contracts::{governance_contract, zksync_contract};
+use zksync_contracts::{governance_contract, state_transition_chain_contract};
 use zksync_dal::StorageProcessor;
 use zksync_types::{
     protocol_version::GovernanceOperation, web3::types::Log, Address, ProtocolUpgrade,
@@ -12,14 +12,6 @@
     event_processors::EventProcessor,
     metrics::{PollStage, METRICS},
 };
-<<<<<<< HEAD
-use std::convert::TryFrom;
-use std::time::Instant;
-use zksync_contracts::state_transition_chain_contract;
-use zksync_dal::StorageProcessor;
-use zksync_types::{web3::types::Log, ProtocolUpgrade, ProtocolVersionId, H256};
-=======
->>>>>>> 71ffe996
 
 /// Responsible for saving new protocol upgrade proposals to the database.
 #[derive(Debug)]
@@ -35,15 +27,9 @@
         Self {
             diamond_proxy_address,
             last_seen_version_id,
-<<<<<<< HEAD
-            upgrade_proposal_signature: state_transition_chain_contract()
-                .event("ProposeTransparentUpgrade")
-                .expect("ProposeTransparentUpgrade event is missing in abi")
-=======
             upgrade_proposal_signature: governance_contract()
                 .event("TransparentOperationScheduled")
                 .expect("TransparentOperationScheduled event is missing in abi")
->>>>>>> 71ffe996
                 .signature(),
             execute_upgrade_short_signature: zksync_contract()
                 .function("executeUpgrade")
