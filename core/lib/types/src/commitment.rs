--- conflicted
+++ resolved
@@ -37,17 +37,11 @@
     fn serialize_commitment(&self, buffer: &mut [u8]);
 }
 
-<<<<<<< HEAD
-/// Serialize elements for commitment. The result consists of packed serialized elements.
-pub fn serialize_commitments<I: SerializeCommitment>(values: &[I]) -> Vec<u8> {
-    let final_len = values.len() * I::SERIALIZED_SIZE;
-=======
 /// Serialize elements for commitment. The results consist of:
 /// 1. Number of elements (4 bytes)
 /// 2. Serialized elements
 pub(crate) fn pre_boojum_serialize_commitments<I: SerializeCommitment>(values: &[I]) -> Vec<u8> {
     let final_len = values.len() * I::SERIALIZED_SIZE + 4;
->>>>>>> 7c137b72
     let mut input = vec![0_u8; final_len];
 
     let chunks = input.chunks_mut(I::SERIALIZED_SIZE);
@@ -409,13 +403,6 @@
         let repeated_writes_hash = H256::from(keccak256(&repeated_writes_compressed));
         let state_diffs_hash = H256::from(keccak256(&(state_diffs_packed)));
 
-<<<<<<< HEAD
-        let merkle_tree_leaves = l2_l1_logs_compressed
-            .chunks(UserL2ToL1Log::SERIALIZED_SIZE)
-            .map(|chunk| <[u8; UserL2ToL1Log::SERIALIZED_SIZE]>::try_from(chunk).unwrap());
-        // ^ Skip first 4 bytes of the serialized logs (i.e., the number of logs).
-        let min_tree_size = Some(L2ToL1Log::MIN_L2_L1_LOGS_TREE_SIZE);
-=======
         let serialized_logs = if is_pre_boojum {
             &l2_l1_logs_compressed[4..]
         } else {
@@ -431,7 +418,6 @@
         } else {
             L2ToL1Log::MIN_L2_L1_LOGS_TREE_SIZE
         };
->>>>>>> 7c137b72
         let l2_l1_logs_merkle_root =
             MiniMerkleTree::new(merkle_tree_leaves, Some(min_tree_size)).merkle_root();
 
@@ -474,12 +460,6 @@
         // 4 H256 values
         const SERIALIZED_SIZE: usize = 128;
         let mut result = Vec::with_capacity(SERIALIZED_SIZE);
-<<<<<<< HEAD
-        result.extend(self.system_logs_linear_hash.as_bytes());
-        result.extend(self.state_diffs_hash.as_bytes());
-        result.extend(self.bootloader_heap_hash.as_bytes());
-        result.extend(self.events_state_queue_hash.as_bytes());
-=======
 
         if self.is_pre_boojum {
             result.extend(self.l2_l1_logs_merkle_root.as_bytes());
@@ -492,7 +472,6 @@
             result.extend(self.bootloader_heap_hash.as_bytes());
             result.extend(self.events_state_queue_hash.as_bytes());
         }
->>>>>>> 7c137b72
         result
     }
 
