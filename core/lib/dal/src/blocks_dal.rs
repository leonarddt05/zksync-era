use std::{
    collections::HashMap,
    convert::{Into, TryInto},
    ops,
};

use anyhow::Context as _;
use bigdecimal::{BigDecimal, FromPrimitive, ToPrimitive};
use sqlx::Row;

use zksync_types::{
    aggregated_operations::AggregatedActionType,
    block::{BlockGasCount, ConsensusBlockFields, L1BatchHeader, MiniblockHeader},
    commitment::{L1BatchMetadata, L1BatchWithMetadata},
    Address, L1BatchNumber, LogQuery, MiniblockNumber, ProtocolVersionId, H256,
    MAX_GAS_PER_PUBDATA_BYTE, U256,
};

use crate::{
    instrument::InstrumentExt,
    models::storage_block::{StorageL1Batch, StorageL1BatchHeader, StorageMiniblockHeader},
    StorageProcessor,
};

#[derive(Debug)]
pub struct BlocksDal<'a, 'c> {
    pub(crate) storage: &'a mut StorageProcessor<'c>,
}

impl BlocksDal<'_, '_> {
    pub async fn is_genesis_needed(&mut self) -> sqlx::Result<bool> {
        let count = sqlx::query!("SELECT COUNT(*) as \"count!\" FROM l1_batches")
            .fetch_one(self.storage.conn())
            .await?
            .count;
        Ok(count == 0)
    }

    pub async fn get_sealed_l1_batch_number(&mut self) -> anyhow::Result<L1BatchNumber> {
        let number = sqlx::query!(
            "SELECT MAX(number) as \"number\" FROM l1_batches WHERE is_finished = TRUE"
        )
        .instrument("get_sealed_block_number")
        .report_latency()
        .fetch_one(self.storage.conn())
        .await?
        .number
        .context("DAL invocation before genesis")?;

        Ok(L1BatchNumber(number as u32))
    }

    pub async fn get_sealed_miniblock_number(&mut self) -> sqlx::Result<MiniblockNumber> {
        let number: i64 = sqlx::query!("SELECT MAX(number) as \"number\" FROM miniblocks")
            .instrument("get_sealed_miniblock_number")
            .report_latency()
            .fetch_one(self.storage.conn())
            .await?
            .number
            .unwrap_or(0);
        Ok(MiniblockNumber(number as u32))
    }

    pub async fn get_last_l1_batch_number_with_metadata(
        &mut self,
    ) -> anyhow::Result<L1BatchNumber> {
        let number: i64 =
            sqlx::query!("SELECT MAX(number) as \"number\" FROM l1_batches WHERE hash IS NOT NULL")
                .instrument("get_last_block_number_with_metadata")
                .report_latency()
                .fetch_one(self.storage.conn())
                .await?
                .number
                .context("DAL invocation before genesis")?;
        Ok(L1BatchNumber(number as u32))
    }

    pub async fn get_l1_batches_for_eth_tx_id(
        &mut self,
        eth_tx_id: u32,
    ) -> sqlx::Result<Vec<L1BatchHeader>> {
        let l1_batches = sqlx::query_as!(
            StorageL1BatchHeader,
            "SELECT number, l1_tx_count, l2_tx_count, \
                timestamp, is_finished, fee_account_address, l2_to_l1_logs, l2_to_l1_messages, \
                bloom, priority_ops_onchain_data, \
                used_contract_hashes, base_fee_per_gas, l1_gas_price, \
                l2_fair_gas_price, bootloader_code_hash, default_aa_code_hash, protocol_version, \
                system_logs, compressed_state_diffs \
            FROM l1_batches \
            WHERE eth_commit_tx_id = $1 \
                OR eth_prove_tx_id = $1 \
                OR eth_execute_tx_id = $1",
            eth_tx_id as i32
        )
        .instrument("get_l1_batches_for_eth_tx_id")
        .with_arg("eth_tx_id", &eth_tx_id)
        .fetch_all(self.storage.conn())
        .await?;

        Ok(l1_batches.into_iter().map(Into::into).collect())
    }

    pub async fn get_storage_l1_batch(
        &mut self,
        number: L1BatchNumber,
    ) -> sqlx::Result<Option<StorageL1Batch>> {
        sqlx::query_as!(
            StorageL1Batch,
            "SELECT number, timestamp, is_finished, l1_tx_count, l2_tx_count, fee_account_address, \
                bloom, priority_ops_onchain_data, hash, parent_hash, commitment, compressed_write_logs, \
                compressed_contracts, eth_prove_tx_id, eth_commit_tx_id, eth_execute_tx_id, \
                merkle_root_hash, l2_to_l1_logs, l2_to_l1_messages, \
                used_contract_hashes, compressed_initial_writes, compressed_repeated_writes, \
                l2_l1_compressed_messages, l2_l1_merkle_root, l1_gas_price, l2_fair_gas_price, \
                rollup_last_leaf_index, zkporter_is_available, bootloader_code_hash, \
                default_aa_code_hash, base_fee_per_gas, aux_data_hash, pass_through_data_hash, \
                meta_parameters_hash, protocol_version, system_logs, compressed_state_diffs, \
                events_queue_commitment, bootloader_initial_content_commitment \
            FROM l1_batches \
            LEFT JOIN commitments ON commitments.l1_batch_number = l1_batches.number \
            WHERE number = $1",
            number.0 as i64
        )
        .instrument("get_storage_l1_batch")
        .with_arg("number", &number)
        .fetch_optional(self.storage.conn())
        .await
    }

    pub async fn get_l1_batch_header(
        &mut self,
        number: L1BatchNumber,
    ) -> sqlx::Result<Option<L1BatchHeader>> {
        Ok(sqlx::query_as!(
            StorageL1BatchHeader,
            "SELECT number, l1_tx_count, l2_tx_count, \
                timestamp, is_finished, fee_account_address, l2_to_l1_logs, l2_to_l1_messages, \
                bloom, priority_ops_onchain_data, \
                used_contract_hashes, base_fee_per_gas, l1_gas_price, \
                l2_fair_gas_price, bootloader_code_hash, default_aa_code_hash, protocol_version, \
                compressed_state_diffs, system_logs \
            FROM l1_batches \
            WHERE number = $1",
            number.0 as i64
        )
        .instrument("get_l1_batch_header")
        .with_arg("number", &number)
        .fetch_optional(self.storage.conn())
        .await?
        .map(Into::into))
    }

    /// Returns initial bootloader heap content for the specified L1 batch.
    pub async fn get_initial_bootloader_heap(
        &mut self,
        number: L1BatchNumber,
    ) -> anyhow::Result<Option<Vec<(usize, U256)>>> {
        let Some(row) = sqlx::query!(
            "SELECT initial_bootloader_heap_content FROM l1_batches WHERE number = $1",
            number.0 as i64
        )
        .instrument("get_initial_bootloader_heap")
        .report_latency()
        .with_arg("number", &number)
        .fetch_optional(self.storage.conn())
        .await?
        else {
            return Ok(None);
        };

        let heap = serde_json::from_value(row.initial_bootloader_heap_content)
            .context("invalid value for initial_bootloader_heap_content in the DB")?;
        Ok(Some(heap))
    }

    pub async fn get_storage_refunds(
        &mut self,
        number: L1BatchNumber,
    ) -> anyhow::Result<Option<Vec<u32>>> {
        let Some(row) = sqlx::query!(
            "SELECT storage_refunds FROM l1_batches WHERE number = $1",
            number.0 as i64
        )
        .instrument("get_storage_refunds")
        .report_latency()
        .with_arg("number", &number)
        .fetch_optional(self.storage.conn())
        .await?
        else {
            return Ok(None);
        };
        let Some(storage_refunds) = row.storage_refunds else {
            return Ok(None);
        };

        let storage_refunds: Vec<_> = storage_refunds.into_iter().map(|n| n as u32).collect();
        Ok(Some(storage_refunds))
    }

    pub async fn get_events_queue(
        &mut self,
        number: L1BatchNumber,
    ) -> anyhow::Result<Option<Vec<LogQuery>>> {
        let Some(row) = sqlx::query!(
            "SELECT serialized_events_queue FROM events_queue WHERE l1_batch_number = $1",
            number.0 as i64
        )
        .instrument("get_events_queue")
        .report_latency()
        .with_arg("number", &number)
        .fetch_optional(self.storage.conn())
        .await?
        else {
            return Ok(None);
        };

        let events = serde_json::from_value(row.serialized_events_queue)
            .context("invalid value for serialized_events_queue in the DB")?;
        Ok(Some(events))
    }

    pub async fn set_eth_tx_id(
        &mut self,
        number_range: ops::RangeInclusive<L1BatchNumber>,
        eth_tx_id: u32,
        aggregation_type: AggregatedActionType,
    ) -> sqlx::Result<()> {
        match aggregation_type {
            AggregatedActionType::Commit => {
                sqlx::query!(
                    "UPDATE l1_batches \
                    SET eth_commit_tx_id = $1, updated_at = now() \
                    WHERE number BETWEEN $2 AND $3",
                    eth_tx_id as i32,
                    number_range.start().0 as i64,
                    number_range.end().0 as i64
                )
                .execute(self.storage.conn())
                .await?;
            }
            AggregatedActionType::PublishProofOnchain => {
                sqlx::query!(
                    "UPDATE l1_batches \
                    SET eth_prove_tx_id = $1, updated_at = now() \
                    WHERE number BETWEEN $2 AND $3",
                    eth_tx_id as i32,
                    number_range.start().0 as i64,
                    number_range.end().0 as i64
                )
                .execute(self.storage.conn())
                .await?;
            }
            AggregatedActionType::Execute => {
                sqlx::query!(
                    "UPDATE l1_batches \
                    SET eth_execute_tx_id = $1, updated_at = now() \
                    WHERE number BETWEEN $2 AND $3",
                    eth_tx_id as i32,
                    number_range.start().0 as i64,
                    number_range.end().0 as i64
                )
                .execute(self.storage.conn())
                .await?;
            }
        }
        Ok(())
    }

    pub async fn insert_l1_batch(
        &mut self,
        header: &L1BatchHeader,
        initial_bootloader_contents: &[(usize, U256)],
        predicted_block_gas: BlockGasCount,
        events_queue: &[LogQuery],
        storage_refunds: &[u32],
    ) -> anyhow::Result<()> {
        let priority_onchain_data: Vec<Vec<u8>> = header
            .priority_ops_onchain_data
            .iter()
            .map(|data| data.clone().into())
            .collect();
        let l2_to_l1_logs: Vec<_> = header
            .l2_to_l1_logs
            .iter()
            .map(|log| log.0.to_bytes().to_vec())
            .collect();
        let system_logs = header
            .system_logs
            .iter()
            .map(|log| log.0.to_bytes().to_vec())
            .collect::<Vec<Vec<u8>>>();

        // Serialization should always succeed.
        let initial_bootloader_contents = serde_json::to_value(initial_bootloader_contents)
            .expect("failed to serialize initial_bootloader_contents to JSON value");
        let events_queue = serde_json::to_value(events_queue)
            .expect("failed to serialize events_queue to JSON value");
        // Serialization should always succeed.
        let used_contract_hashes = serde_json::to_value(&header.used_contract_hashes)
            .expect("failed to serialize used_contract_hashes to JSON value");
        let base_fee_per_gas = BigDecimal::from_u64(header.base_fee_per_gas)
            .context("block.base_fee_per_gas should fit in u64")?;
        let storage_refunds: Vec<_> = storage_refunds.iter().map(|n| *n as i64).collect();

        let mut transaction = self.storage.start_transaction().await?;
        sqlx::query!(
            "INSERT INTO l1_batches (\
                number, l1_tx_count, l2_tx_count, \
                timestamp, is_finished, fee_account_address, l2_to_l1_logs, l2_to_l1_messages, \
                bloom, priority_ops_onchain_data, \
                predicted_commit_gas_cost, predicted_prove_gas_cost, predicted_execute_gas_cost, \
                initial_bootloader_heap_content, used_contract_hashes, base_fee_per_gas, \
                l1_gas_price, l2_fair_gas_price, bootloader_code_hash, default_aa_code_hash, protocol_version, system_logs, \
                storage_refunds, created_at, updated_at \
            ) VALUES ($1, $2, $3, $4, $5, $6, $7, $8, $9, $10, $11, $12, $13, $14, $15, $16, $17, $18, $19, $20, $21, $22, $23, now(), now())",
            header.number.0 as i64,
            header.l1_tx_count as i32,
            header.l2_tx_count as i32,
            header.timestamp as i64,
            header.is_finished,
            header.fee_account_address.as_bytes(),
            &l2_to_l1_logs,
            &header.l2_to_l1_messages,
            header.bloom.as_bytes(),
            &priority_onchain_data,
            predicted_block_gas.commit as i64,
            predicted_block_gas.prove as i64,
            predicted_block_gas.execute as i64,
            initial_bootloader_contents,
            used_contract_hashes,
            base_fee_per_gas,
            header.l1_gas_price as i64,
            header.l2_fair_gas_price as i64,
            header
                .base_system_contracts_hashes
                .bootloader
                .as_bytes(),
            header
                .base_system_contracts_hashes
                .default_aa
                .as_bytes(),
            header.protocol_version.map(|v| v as i32),
            &system_logs,
            &storage_refunds,
        )
        .execute(transaction.conn())
        .await?;

        sqlx::query!(
            "INSERT INTO events_queue (l1_batch_number, serialized_events_queue) VALUES ($1, $2)",
            header.number.0 as i64,
            events_queue
        )
        .execute(transaction.conn())
        .await?;
        transaction.commit().await?;

        Ok(())
    }

    pub async fn insert_miniblock(
        &mut self,
        miniblock_header: &MiniblockHeader,
    ) -> anyhow::Result<()> {
        let base_fee_per_gas = BigDecimal::from_u64(miniblock_header.base_fee_per_gas)
            .context("base_fee_per_gas should fit in u64")?;
        sqlx::query!(
            "INSERT INTO miniblocks ( \
                number, timestamp, hash, l1_tx_count, l2_tx_count, \
                base_fee_per_gas, l1_gas_price, l2_fair_gas_price, gas_per_pubdata_limit, \
                bootloader_code_hash, default_aa_code_hash, protocol_version, \
                virtual_blocks, created_at, updated_at \
            ) VALUES ($1, $2, $3, $4, $5, $6, $7, $8, $9, $10, $11, $12, $13, now(), now())",
            miniblock_header.number.0 as i64,
            miniblock_header.timestamp as i64,
            miniblock_header.hash.as_bytes(),
            miniblock_header.l1_tx_count as i32,
            miniblock_header.l2_tx_count as i32,
            base_fee_per_gas,
            miniblock_header.l1_gas_price as i64,
            miniblock_header.l2_fair_gas_price as i64,
            MAX_GAS_PER_PUBDATA_BYTE as i64,
            miniblock_header
                .base_system_contracts_hashes
                .bootloader
                .as_bytes(),
            miniblock_header
                .base_system_contracts_hashes
                .default_aa
                .as_bytes(),
            miniblock_header.protocol_version.map(|v| v as i32),
            miniblock_header.virtual_blocks as i64,
        )
        .execute(self.storage.conn())
        .await?;
        Ok(())
    }
<<<<<<< HEAD

    /// Fetches the number of the last miniblock with consensus fields set.
    /// Miniblocks with Consensus fields set constitute a prefix of sealed miniblocks,
    /// so it is enough to traverse the miniblocks in descending order to find the last
    /// with consensus fields.
    ///
    /// If better efficiency is needed we can add an index on "miniblocks without consensus fields".
    pub async fn get_last_miniblock_number_with_consensus_fields(
        &mut self,
    ) -> anyhow::Result<Option<MiniblockNumber>> {
        let Some(row) = sqlx::query!("SELECT number FROM miniblocks WHERE consensus IS NOT NULL ORDER BY number DESC LIMIT 1")
            .fetch_optional(self.storage.conn())
            .await? else { return Ok(None) };
        Ok(Some(MiniblockNumber(row.number.try_into()?)))
    }

=======
>>>>>>> 925da43c
    /// Sets consensus-related fields for the specified miniblock.
    pub async fn set_miniblock_consensus_fields(
        &mut self,
        miniblock_number: MiniblockNumber,
        consensus: &ConsensusBlockFields,
    ) -> anyhow::Result<()> {
        let result = sqlx::query!(
            "UPDATE miniblocks SET consensus = $2 WHERE number = $1",
            miniblock_number.0 as i64,
            serde_json::to_value(consensus).unwrap(),
        )
        .execute(self.storage.conn())
        .await?;

        anyhow::ensure!(
            result.rows_affected() == 1,
            "Miniblock #{miniblock_number} is not present in Postgres"
        );
        Ok(())
    }

    pub async fn get_last_sealed_miniblock_header(
        &mut self,
    ) -> sqlx::Result<Option<MiniblockHeader>> {
        Ok(sqlx::query_as!(
            StorageMiniblockHeader,
            "SELECT number, timestamp, hash, l1_tx_count, l2_tx_count, \
                base_fee_per_gas, l1_gas_price, l2_fair_gas_price, \
                bootloader_code_hash, default_aa_code_hash, protocol_version, \
                virtual_blocks
            FROM miniblocks \
            ORDER BY number DESC \
            LIMIT 1",
        )
        .fetch_optional(self.storage.conn())
        .await?
        .map(Into::into))
    }

    pub async fn get_miniblock_header(
        &mut self,
        miniblock_number: MiniblockNumber,
    ) -> sqlx::Result<Option<MiniblockHeader>> {
        Ok(sqlx::query_as!(
            StorageMiniblockHeader,
            "SELECT number, timestamp, hash, l1_tx_count, l2_tx_count, \
                base_fee_per_gas, l1_gas_price, l2_fair_gas_price, \
                bootloader_code_hash, default_aa_code_hash, protocol_version, \
                virtual_blocks
            FROM miniblocks \
            WHERE number = $1",
            miniblock_number.0 as i64,
        )
        .fetch_optional(self.storage.conn())
        .await?
        .map(Into::into))
    }

    pub async fn mark_miniblocks_as_executed_in_l1_batch(
        &mut self,
        l1_batch_number: L1BatchNumber,
    ) -> sqlx::Result<()> {
        sqlx::query!(
            "UPDATE miniblocks \
            SET l1_batch_number = $1 \
            WHERE l1_batch_number IS NULL",
            l1_batch_number.0 as i32,
        )
        .execute(self.storage.conn())
        .await?;
        Ok(())
    }

    pub async fn save_genesis_l1_batch_metadata(
        &mut self,
        metadata: &L1BatchMetadata,
    ) -> sqlx::Result<()> {
        sqlx::query!(
            "UPDATE l1_batches \
            SET hash = $1, merkle_root_hash = $2, commitment = $3, default_aa_code_hash = $4, \
                compressed_repeated_writes = $5, compressed_initial_writes = $6, \
                l2_l1_compressed_messages = $7, l2_l1_merkle_root = $8, \
                zkporter_is_available = $9, bootloader_code_hash = $10, rollup_last_leaf_index = $11, \
                aux_data_hash = $12, pass_through_data_hash = $13, meta_parameters_hash = $14, \
                compressed_state_diffs = $15, updated_at = now() \
            WHERE number = $16",
            metadata.root_hash.as_bytes(),
            metadata.merkle_root_hash.as_bytes(),
            metadata.commitment.as_bytes(),
            metadata.block_meta_params.default_aa_code_hash.as_bytes(),
            metadata.repeated_writes_compressed,
            metadata.initial_writes_compressed,
            metadata.l2_l1_messages_compressed,
            metadata.l2_l1_merkle_root.as_bytes(),
            metadata.block_meta_params.zkporter_is_available,
            metadata.block_meta_params.bootloader_code_hash.as_bytes(),
            metadata.rollup_last_leaf_index as i64,
            metadata.aux_data_hash.as_bytes(),
            metadata.pass_through_data_hash.as_bytes(),
            metadata.meta_parameters_hash.as_bytes(),
            metadata.state_diffs_compressed,
            0,
        )
        .execute(self.storage.conn())
        .await?;
        Ok(())
    }

    pub async fn save_l1_batch_metadata(
        &mut self,
        number: L1BatchNumber,
        metadata: &L1BatchMetadata,
        previous_root_hash: H256,
        is_pre_boojum: bool,
    ) -> anyhow::Result<()> {
        let mut transaction = self.storage.start_transaction().await?;

        let update_result = sqlx::query!(
            "UPDATE l1_batches \
            SET hash = $1, merkle_root_hash = $2, \
                compressed_repeated_writes = $3, compressed_initial_writes = $4, \
                l2_l1_compressed_messages = $5, l2_l1_merkle_root = $6, \
                zkporter_is_available = $7, parent_hash = $8, rollup_last_leaf_index = $9, \
                pass_through_data_hash = $10, meta_parameters_hash = $11, \
                compressed_state_diffs = $12, updated_at = now() \
            WHERE number = $13 AND hash IS NULL",
            metadata.root_hash.as_bytes(),
            metadata.merkle_root_hash.as_bytes(),
            metadata.repeated_writes_compressed,
            metadata.initial_writes_compressed,
            metadata.l2_l1_messages_compressed,
            metadata.l2_l1_merkle_root.as_bytes(),
            metadata.block_meta_params.zkporter_is_available,
            previous_root_hash.as_bytes(),
            metadata.rollup_last_leaf_index as i64,
            metadata.pass_through_data_hash.as_bytes(),
            metadata.meta_parameters_hash.as_bytes(),
            metadata.state_diffs_compressed,
            number.0 as i64,
        )
        .instrument("save_blocks_metadata")
        .with_arg("number", &number)
        .report_latency()
        .execute(transaction.conn())
        .await?;

        if metadata.events_queue_commitment.is_some() || is_pre_boojum {
            // Save `commitment`, `aux_data_hash`, `events_queue_commitment`, `bootloader_initial_content_commitment`.
            sqlx::query!(
                "INSERT INTO commitments (l1_batch_number, events_queue_commitment, bootloader_initial_content_commitment) \
                VALUES ($1, $2, $3) \
                ON CONFLICT (l1_batch_number) DO NOTHING",
                number.0 as i64,
                metadata.events_queue_commitment.map(|h| h.0.to_vec()),
                metadata
                    .bootloader_initial_content_commitment
                    .map(|h| h.0.to_vec()),
            )
            .instrument("save_batch_commitments")
            .with_arg("number", &number)
            .report_latency()
            .execute(transaction.conn())
            .await?;

            sqlx::query!(
                "UPDATE l1_batches \
                SET commitment = $2, aux_data_hash = $3, updated_at = now() \
                WHERE number = $1",
                number.0 as i64,
                metadata.commitment.as_bytes(),
                metadata.aux_data_hash.as_bytes(),
            )
            .instrument("save_batch_aux_commitment")
            .with_arg("number", &number)
            .report_latency()
            .execute(transaction.conn())
            .await?;
        }

        if update_result.rows_affected() == 0 {
            tracing::debug!(
                "L1 batch {} info wasn't updated. Details: root_hash: {:?}, merkle_root_hash: {:?}, \
                 parent_hash: {:?}, commitment: {:?}, l2_l1_merkle_root: {:?}",
                number.0 as i64,
                metadata.root_hash,
                metadata.merkle_root_hash,
                previous_root_hash,
                metadata.commitment,
                metadata.l2_l1_merkle_root
            );

            // block was already processed. Verify that existing hashes match
            let matched: i64 = sqlx::query!(
                "SELECT COUNT(*) as \"count!\" \
                FROM l1_batches \
                WHERE number = $1 AND hash = $2 AND merkle_root_hash = $3 \
                   AND parent_hash = $4 AND l2_l1_merkle_root = $5",
                number.0 as i64,
                metadata.root_hash.as_bytes(),
                metadata.merkle_root_hash.as_bytes(),
                previous_root_hash.as_bytes(),
                metadata.l2_l1_merkle_root.as_bytes(),
            )
            .instrument("get_matching_blocks_metadata")
            .with_arg("number", &number)
            .report_latency()
            .fetch_one(transaction.conn())
            .await?
            .count;

            anyhow::ensure!(matched == 1,
                "Root hash verification failed. Hashes for L1 batch #{} do not match the expected values \
                 (expected state hash: {:?}, L2 to L1 logs hash: {:?})",
                number,
                metadata.root_hash,
                metadata.l2_l1_merkle_root
            );
        }
        transaction.commit().await?;
        Ok(())
    }

    pub async fn get_last_committed_to_eth_l1_batch(
        &mut self,
    ) -> anyhow::Result<Option<L1BatchWithMetadata>> {
        // We can get 0 block for the first transaction
        let block = sqlx::query_as!(
            StorageL1Batch,
            "SELECT number, timestamp, is_finished, l1_tx_count, l2_tx_count, fee_account_address, \
                bloom, priority_ops_onchain_data, hash, parent_hash, commitment, compressed_write_logs, \
                compressed_contracts, eth_prove_tx_id, eth_commit_tx_id, eth_execute_tx_id, \
                merkle_root_hash, l2_to_l1_logs, l2_to_l1_messages, \
                used_contract_hashes, compressed_initial_writes, compressed_repeated_writes, \
                l2_l1_compressed_messages, l2_l1_merkle_root, l1_gas_price, l2_fair_gas_price, \
                rollup_last_leaf_index, zkporter_is_available, bootloader_code_hash, \
                default_aa_code_hash, base_fee_per_gas, aux_data_hash, pass_through_data_hash, \
                meta_parameters_hash, protocol_version, compressed_state_diffs, \
                system_logs, events_queue_commitment, bootloader_initial_content_commitment
            FROM l1_batches \
            LEFT JOIN commitments ON commitments.l1_batch_number = l1_batches.number \
            WHERE number = 0 OR eth_commit_tx_id IS NOT NULL AND commitment IS NOT NULL \
            ORDER BY number DESC \
            LIMIT 1",
        )
        .instrument("get_last_committed_to_eth_l1_batch")
        .fetch_one(self.storage.conn())
        .await?;
        // genesis block is first generated without commitment, we should wait for the tree to set it.
        if block.commitment.is_none() {
            return Ok(None);
        }

        self.get_l1_batch_with_metadata(block)
            .await
            .context("get_l1_batch_with_metadata()")
    }

    /// Returns the number of the last L1 batch for which an Ethereum commit tx was sent and confirmed.
    pub async fn get_number_of_last_l1_batch_committed_on_eth(
        &mut self,
    ) -> Result<Option<L1BatchNumber>, sqlx::Error> {
        Ok(sqlx::query!(
            "SELECT number FROM l1_batches \
            LEFT JOIN eth_txs_history AS commit_tx \
                ON (l1_batches.eth_commit_tx_id = commit_tx.eth_tx_id) \
            WHERE commit_tx.confirmed_at IS NOT NULL \
            ORDER BY number DESC LIMIT 1"
        )
        .fetch_optional(self.storage.conn())
        .await?
        .map(|row| L1BatchNumber(row.number as u32)))
    }

    /// Returns the number of the last L1 batch for which an Ethereum prove tx exists in the database.
    pub async fn get_last_l1_batch_with_prove_tx(&mut self) -> sqlx::Result<L1BatchNumber> {
        let row = sqlx::query!(
            "SELECT COALESCE(MAX(number), 0) AS \"number!\" \
            FROM l1_batches \
            WHERE eth_prove_tx_id IS NOT NULL"
        )
        .fetch_one(self.storage.conn())
        .await?;

        Ok(L1BatchNumber(row.number as u32))
    }

    pub async fn get_eth_commit_tx_id(
        &mut self,
        l1_batch_number: L1BatchNumber,
    ) -> sqlx::Result<Option<u64>> {
        let row = sqlx::query!(
            "SELECT eth_commit_tx_id FROM l1_batches \
            WHERE number = $1",
            l1_batch_number.0 as i64
        )
        .fetch_optional(self.storage.conn())
        .await?;

        Ok(row.and_then(|row| row.eth_commit_tx_id.map(|n| n as u64)))
    }

    /// Returns the number of the last L1 batch for which an Ethereum prove tx was sent and confirmed.
    pub async fn get_number_of_last_l1_batch_proven_on_eth(
        &mut self,
    ) -> sqlx::Result<Option<L1BatchNumber>> {
        Ok(sqlx::query!(
            "SELECT number FROM l1_batches \
            LEFT JOIN eth_txs_history AS prove_tx \
                ON (l1_batches.eth_prove_tx_id = prove_tx.eth_tx_id) \
            WHERE prove_tx.confirmed_at IS NOT NULL \
            ORDER BY number DESC LIMIT 1"
        )
        .fetch_optional(self.storage.conn())
        .await?
        .map(|record| L1BatchNumber(record.number as u32)))
    }

    /// Returns the number of the last L1 batch for which an Ethereum execute tx was sent and confirmed.
    pub async fn get_number_of_last_l1_batch_executed_on_eth(
        &mut self,
    ) -> sqlx::Result<Option<L1BatchNumber>> {
        Ok(sqlx::query!(
            "SELECT number FROM l1_batches \
            LEFT JOIN eth_txs_history as execute_tx \
                ON (l1_batches.eth_execute_tx_id = execute_tx.eth_tx_id) \
            WHERE execute_tx.confirmed_at IS NOT NULL \
            ORDER BY number DESC LIMIT 1"
        )
        .fetch_optional(self.storage.conn())
        .await?
        .map(|row| L1BatchNumber(row.number as u32)))
    }

    /// This method returns batches that are confirmed on L1. That is, it doesn't wait for the proofs to be generated.
    pub async fn get_ready_for_dummy_proof_l1_batches(
        &mut self,
        limit: usize,
    ) -> anyhow::Result<Vec<L1BatchWithMetadata>> {
        let raw_batches = sqlx::query_as!(
            StorageL1Batch,
            "SELECT number, timestamp, is_finished, l1_tx_count, l2_tx_count, fee_account_address, \
                bloom, priority_ops_onchain_data, hash, parent_hash, commitment, compressed_write_logs, \
                compressed_contracts, eth_prove_tx_id, eth_commit_tx_id, eth_execute_tx_id, \
                merkle_root_hash, l2_to_l1_logs, l2_to_l1_messages, \
                used_contract_hashes, compressed_initial_writes, compressed_repeated_writes, \
                l2_l1_compressed_messages, l2_l1_merkle_root, l1_gas_price, l2_fair_gas_price, \
                rollup_last_leaf_index, zkporter_is_available, bootloader_code_hash, \
                default_aa_code_hash, base_fee_per_gas, aux_data_hash, pass_through_data_hash, \
                meta_parameters_hash, protocol_version, compressed_state_diffs, \
                system_logs, events_queue_commitment, bootloader_initial_content_commitment \
            FROM l1_batches \
            LEFT JOIN commitments ON commitments.l1_batch_number = l1_batches.number \
            WHERE eth_commit_tx_id IS NOT NULL AND eth_prove_tx_id IS NULL \
            ORDER BY number LIMIT $1",
            limit as i32
        )
        .instrument("get_ready_for_dummy_proof_l1_batches")
        .with_arg("limit", &limit)
        .fetch_all(self.storage.conn())
        .await?;

        self.map_l1_batches(raw_batches)
            .await
            .context("map_l1_batches()")
    }

    async fn map_l1_batches(
        &mut self,
        raw_batches: Vec<StorageL1Batch>,
    ) -> anyhow::Result<Vec<L1BatchWithMetadata>> {
        let mut l1_batches = Vec::with_capacity(raw_batches.len());
        for raw_batch in raw_batches {
            let block = self
                .get_l1_batch_with_metadata(raw_batch)
                .await
                .context("get_l1_batch_with_metadata()")?
                .context("Block should be complete")?;
            l1_batches.push(block);
        }
        Ok(l1_batches)
    }

    pub async fn set_skip_proof_for_l1_batch(
        &mut self,
        l1_batch_number: L1BatchNumber,
    ) -> sqlx::Result<()> {
        sqlx::query!(
            "UPDATE l1_batches SET skip_proof = TRUE WHERE number = $1",
            l1_batch_number.0 as i64
        )
        .execute(self.storage.conn())
        .await?;
        Ok(())
    }

    /// This method returns batches that are committed on L1 and witness jobs for them are skipped.
    pub async fn get_skipped_for_proof_l1_batches(
        &mut self,
        limit: usize,
    ) -> anyhow::Result<Vec<L1BatchWithMetadata>> {
        let last_proved_block_number = self
            .get_last_l1_batch_with_prove_tx()
            .await
            .context("get_last_l1_batch_with_prove_tx()")?;
        // Witness jobs can be processed out of order, so `WHERE l1_batches.number - row_number = $1`
        // is used to avoid having gaps in the list of blocks to send dummy proofs for.
        let raw_batches = sqlx::query_as!(
            StorageL1Batch,
            "SELECT number, timestamp, is_finished, l1_tx_count, l2_tx_count, fee_account_address, \
                bloom, priority_ops_onchain_data, hash, parent_hash, commitment, compressed_write_logs, \
                compressed_contracts, eth_prove_tx_id, eth_commit_tx_id, eth_execute_tx_id, \
                merkle_root_hash, l2_to_l1_logs, l2_to_l1_messages, \
                used_contract_hashes, compressed_initial_writes, compressed_repeated_writes, \
                l2_l1_compressed_messages, l2_l1_merkle_root, l1_gas_price, l2_fair_gas_price, \
                rollup_last_leaf_index, zkporter_is_available, bootloader_code_hash, \
                default_aa_code_hash, base_fee_per_gas, aux_data_hash, pass_through_data_hash, \
                meta_parameters_hash, system_logs, compressed_state_diffs, protocol_version, \
                events_queue_commitment, bootloader_initial_content_commitment \
            FROM \
            (SELECT l1_batches.*, row_number() OVER (ORDER BY number ASC) AS row_number \
                FROM l1_batches \
                WHERE eth_commit_tx_id IS NOT NULL \
                    AND l1_batches.skip_proof = TRUE \
                    AND l1_batches.number > $1 \
                ORDER BY number LIMIT $2\
            ) inn \
            LEFT JOIN commitments ON commitments.l1_batch_number = inn.number \
            WHERE number - row_number = $1",
            last_proved_block_number.0 as i32,
            limit as i32
        )
        .instrument("get_skipped_for_proof_l1_batches")
        .with_arg("limit", &limit)
        .fetch_all(self.storage.conn())
        .await?;

        self.map_l1_batches(raw_batches)
            .await
            .context("map_l1_batches()")
    }

    pub async fn get_ready_for_execute_l1_batches(
        &mut self,
        limit: usize,
        max_l1_batch_timestamp_millis: Option<u64>,
    ) -> anyhow::Result<Vec<L1BatchWithMetadata>> {
        let raw_batches = match max_l1_batch_timestamp_millis {
            None => sqlx::query_as!(
                StorageL1Batch,
                "SELECT number, timestamp, is_finished, l1_tx_count, l2_tx_count, fee_account_address, \
                    bloom, priority_ops_onchain_data, hash, parent_hash, commitment, compressed_write_logs, \
                    compressed_contracts, eth_prove_tx_id, eth_commit_tx_id, eth_execute_tx_id, \
                    merkle_root_hash, l2_to_l1_logs, l2_to_l1_messages, \
                    used_contract_hashes, compressed_initial_writes, compressed_repeated_writes, \
                    l2_l1_compressed_messages, l2_l1_merkle_root, l1_gas_price, l2_fair_gas_price, \
                    rollup_last_leaf_index, zkporter_is_available, bootloader_code_hash, \
                    default_aa_code_hash, base_fee_per_gas, aux_data_hash, pass_through_data_hash, \
                    meta_parameters_hash, protocol_version, compressed_state_diffs, \
                    system_logs, events_queue_commitment, bootloader_initial_content_commitment \
                FROM l1_batches \
                LEFT JOIN commitments ON commitments.l1_batch_number = l1_batches.number \
                WHERE eth_prove_tx_id IS NOT NULL AND eth_execute_tx_id IS NULL \
                ORDER BY number LIMIT $1",
                limit as i32,
            )
            .instrument("get_ready_for_execute_l1_batches/no_max_timestamp")
            .with_arg("limit", &limit)
            .fetch_all(self.storage.conn())
            .await?,

            Some(max_l1_batch_timestamp_millis) => {
                // Do not lose the precision here, otherwise we can skip some L1 batches.
                // Mostly needed for tests.
                let max_l1_batch_timestamp_seconds = max_l1_batch_timestamp_millis as f64 / 1_000.0;
                self.raw_ready_for_execute_l1_batches(max_l1_batch_timestamp_seconds, limit)
                    .await
                    .context("raw_ready_for_execute_l1_batches()")?
            }
        };

        self.map_l1_batches(raw_batches)
            .await
            .context("map_l1_batches()")
    }

    async fn raw_ready_for_execute_l1_batches(
        &mut self,
        max_l1_batch_timestamp_seconds: f64,
        limit: usize,
    ) -> anyhow::Result<Vec<StorageL1Batch>> {
        // We need to find the first L1 batch that is supposed to be executed.
        // Here we ignore the time delay, so we just take the first L1 batch that is ready for execution.
        let row = sqlx::query!(
            "SELECT number FROM l1_batches \
            WHERE eth_prove_tx_id IS NOT NULL AND eth_execute_tx_id IS NULL \
            ORDER BY number LIMIT 1"
        )
        .fetch_optional(self.storage.conn())
        .await?;

        let Some(row) = row else { return Ok(vec![]) };
        let expected_started_point = row.number;

        // After Postgres 12->14 upgrade this field is now f64
        let max_l1_batch_timestamp_seconds_bd =
            BigDecimal::from_f64(max_l1_batch_timestamp_seconds)
                .context("Failed to convert f64 to BigDecimal")?;

        // Find the last L1 batch that is ready for execution.
        let row = sqlx::query!(
            "SELECT max(l1_batches.number) FROM l1_batches \
            JOIN eth_txs ON (l1_batches.eth_commit_tx_id = eth_txs.id) \
            JOIN eth_txs_history AS commit_tx ON (eth_txs.confirmed_eth_tx_history_id = commit_tx.id) \
            WHERE commit_tx.confirmed_at IS NOT NULL \
                AND eth_prove_tx_id IS NOT NULL \
                AND eth_execute_tx_id IS NULL \
                AND EXTRACT(epoch FROM commit_tx.confirmed_at) < $1",
            max_l1_batch_timestamp_seconds_bd,
        )
        .fetch_one(self.storage.conn())
        .await?;

        Ok(if let Some(max_ready_to_send_block) = row.max {
            // If we found at least one ready to execute batch then we can simply return all blocks between
            // the expected started point and the max ready to send block because we send them to the L1 sequentially.
            assert!(max_ready_to_send_block >= expected_started_point);
            sqlx::query_as!(
                StorageL1Batch,
                "SELECT number, timestamp, is_finished, l1_tx_count, l2_tx_count, fee_account_address, \
                    bloom, priority_ops_onchain_data, hash, parent_hash, commitment, compressed_write_logs, \
                    compressed_contracts, eth_prove_tx_id, eth_commit_tx_id, eth_execute_tx_id, \
                    merkle_root_hash, l2_to_l1_logs, l2_to_l1_messages, \
                    used_contract_hashes, compressed_initial_writes, compressed_repeated_writes, \
                    l2_l1_compressed_messages, l2_l1_merkle_root, l1_gas_price, l2_fair_gas_price, \
                    rollup_last_leaf_index, zkporter_is_available, bootloader_code_hash, \
                    default_aa_code_hash, base_fee_per_gas, aux_data_hash, pass_through_data_hash, \
                    meta_parameters_hash, protocol_version, compressed_state_diffs, \
                    system_logs, events_queue_commitment, bootloader_initial_content_commitment \
                FROM l1_batches \
                LEFT JOIN commitments ON commitments.l1_batch_number = l1_batches.number \
                WHERE number BETWEEN $1 AND $2 \
                ORDER BY number LIMIT $3",
                expected_started_point as i32,
                max_ready_to_send_block,
                limit as i32,
            )
            .instrument("get_ready_for_execute_l1_batches")
            .with_arg("numbers", &(expected_started_point..=max_ready_to_send_block))
            .with_arg("limit", &limit)
            .fetch_all(self.storage.conn())
            .await?
        } else {
            vec![]
        })
    }

    pub async fn pre_boojum_get_ready_for_commit_l1_batches(
        &mut self,
        limit: usize,
        bootloader_hash: H256,
        default_aa_hash: H256,
        protocol_version_id: ProtocolVersionId,
    ) -> anyhow::Result<Vec<L1BatchWithMetadata>> {
        let raw_batches = sqlx::query_as!(
            StorageL1Batch,
            "SELECT number, l1_batches.timestamp, is_finished, l1_tx_count, l2_tx_count, fee_account_address, \
                bloom, priority_ops_onchain_data, hash, parent_hash, commitment, compressed_write_logs, \
                compressed_contracts, eth_prove_tx_id, eth_commit_tx_id, eth_execute_tx_id, \
                merkle_root_hash, l2_to_l1_logs, l2_to_l1_messages, \
                used_contract_hashes, compressed_initial_writes, compressed_repeated_writes, \
                l2_l1_compressed_messages, l2_l1_merkle_root, l1_gas_price, l2_fair_gas_price, \
                rollup_last_leaf_index, zkporter_is_available, l1_batches.bootloader_code_hash, \
                l1_batches.default_aa_code_hash, base_fee_per_gas, aux_data_hash, pass_through_data_hash, \
                meta_parameters_hash, protocol_version, compressed_state_diffs, \
                system_logs, events_queue_commitment, bootloader_initial_content_commitment \
            FROM l1_batches \
            LEFT JOIN commitments ON commitments.l1_batch_number = l1_batches.number \
            JOIN protocol_versions ON protocol_versions.id = l1_batches.protocol_version \
            WHERE eth_commit_tx_id IS NULL \
                AND number != 0 \
                AND protocol_versions.bootloader_code_hash = $1 AND protocol_versions.default_account_code_hash = $2 \
                AND commitment IS NOT NULL \
                AND (protocol_versions.id = $3 OR protocol_versions.upgrade_tx_hash IS NULL) \
            ORDER BY number LIMIT $4",
            bootloader_hash.as_bytes(),
            default_aa_hash.as_bytes(),
            protocol_version_id as i32,
            limit as i64,
        )
            .instrument("get_ready_for_commit_l1_batches")
            .with_arg("limit", &limit)
            .with_arg("bootloader_hash", &bootloader_hash)
            .with_arg("default_aa_hash", &default_aa_hash)
            .with_arg("protocol_version_id", &protocol_version_id)
            .fetch_all(self.storage.conn())
            .await?;

        self.map_l1_batches(raw_batches)
            .await
            .context("map_l1_batches()")
    }

    pub async fn get_ready_for_commit_l1_batches(
        &mut self,
        limit: usize,
        bootloader_hash: H256,
        default_aa_hash: H256,
        protocol_version_id: ProtocolVersionId,
    ) -> anyhow::Result<Vec<L1BatchWithMetadata>> {
        let raw_batches = sqlx::query_as!(
            StorageL1Batch,
            "SELECT number, l1_batches.timestamp, is_finished, l1_tx_count, l2_tx_count, fee_account_address, \
                bloom, priority_ops_onchain_data, hash, parent_hash, commitment, compressed_write_logs, \
                compressed_contracts, eth_prove_tx_id, eth_commit_tx_id, eth_execute_tx_id, \
                merkle_root_hash, l2_to_l1_logs, l2_to_l1_messages, \
                used_contract_hashes, compressed_initial_writes, compressed_repeated_writes, \
                l2_l1_compressed_messages, l2_l1_merkle_root, l1_gas_price, l2_fair_gas_price, \
                rollup_last_leaf_index, zkporter_is_available, l1_batches.bootloader_code_hash, \
                l1_batches.default_aa_code_hash, base_fee_per_gas, aux_data_hash, pass_through_data_hash, \
                meta_parameters_hash, protocol_version, compressed_state_diffs, \
                system_logs, events_queue_commitment, bootloader_initial_content_commitment \
            FROM l1_batches \
            LEFT JOIN commitments ON commitments.l1_batch_number = l1_batches.number \
            JOIN protocol_versions ON protocol_versions.id = l1_batches.protocol_version \
            WHERE eth_commit_tx_id IS NULL \
                AND number != 0 \
                AND protocol_versions.bootloader_code_hash = $1 AND protocol_versions.default_account_code_hash = $2 \
                AND commitment IS NOT NULL \
                AND (protocol_versions.id = $3 OR protocol_versions.upgrade_tx_hash IS NULL) \
                AND events_queue_commitment IS NOT NULL AND bootloader_initial_content_commitment IS NOT NULL \
            ORDER BY number LIMIT $4",
            bootloader_hash.as_bytes(),
            default_aa_hash.as_bytes(),
            protocol_version_id as i32,
            limit as i64,
        )
        .instrument("get_ready_for_commit_l1_batches")
        .with_arg("limit", &limit)
        .with_arg("bootloader_hash", &bootloader_hash)
        .with_arg("default_aa_hash", &default_aa_hash)
        .with_arg("protocol_version_id", &protocol_version_id)
        .fetch_all(self.storage.conn())
        .await?;

        self.map_l1_batches(raw_batches)
            .await
            .context("map_l1_batches()")
    }

    pub async fn get_l1_batch_state_root(
        &mut self,
        number: L1BatchNumber,
    ) -> sqlx::Result<Option<H256>> {
        Ok(sqlx::query!(
            "SELECT hash FROM l1_batches WHERE number = $1",
            number.0 as i64
        )
        .fetch_optional(self.storage.conn())
        .await?
        .and_then(|row| row.hash)
        .map(|hash| H256::from_slice(&hash)))
    }

    pub async fn get_l1_batch_state_root_and_timestamp(
        &mut self,
        number: L1BatchNumber,
    ) -> Result<Option<(H256, u64)>, sqlx::Error> {
        let Some(row) = sqlx::query!(
            "SELECT timestamp, hash FROM l1_batches WHERE number = $1",
            number.0 as i64
        )
        .fetch_optional(self.storage.conn())
        .await?
        else {
            return Ok(None);
        };
        let Some(hash) = row.hash else {
            return Ok(None);
        };
        Ok(Some((H256::from_slice(&hash), row.timestamp as u64)))
    }

    pub async fn get_newest_l1_batch_header(&mut self) -> sqlx::Result<L1BatchHeader> {
        let last_l1_batch = sqlx::query_as!(
            StorageL1BatchHeader,
            "SELECT number, l1_tx_count, l2_tx_count, \
                timestamp, is_finished, fee_account_address, l2_to_l1_logs, l2_to_l1_messages, \
                bloom, priority_ops_onchain_data, \
                used_contract_hashes, base_fee_per_gas, l1_gas_price, \
                l2_fair_gas_price, bootloader_code_hash, default_aa_code_hash, protocol_version, \
                compressed_state_diffs, system_logs \
            FROM l1_batches \
            ORDER BY number DESC \
            LIMIT 1"
        )
        .instrument("get_newest_l1_batch_header")
        .fetch_one(self.storage.conn())
        .await?;

        Ok(last_l1_batch.into())
    }

    pub async fn get_l1_batch_metadata(
        &mut self,
        number: L1BatchNumber,
    ) -> anyhow::Result<Option<L1BatchWithMetadata>> {
        let Some(l1_batch) = self
            .get_storage_l1_batch(number)
            .await
            .context("get_storage_l1_batch()")?
        else {
            return Ok(None);
        };
        self.get_l1_batch_with_metadata(l1_batch)
            .await
            .context("get_l1_batch_with_metadata")
    }

    pub async fn get_l1_batch_with_metadata(
        &mut self,
        storage_batch: StorageL1Batch,
    ) -> anyhow::Result<Option<L1BatchWithMetadata>> {
        let unsorted_factory_deps = self
            .get_l1_batch_factory_deps(L1BatchNumber(storage_batch.number as u32))
            .await
            .context("get_l1_batch_factory_deps()")?;
        let header = storage_batch.clone().into();
        let Ok(metadata) = storage_batch.try_into() else {
            return Ok(None);
        };

        Ok(Some(L1BatchWithMetadata::new(
            header,
            metadata,
            unsorted_factory_deps,
        )))
    }

    pub async fn get_l1_batch_factory_deps(
        &mut self,
        l1_batch_number: L1BatchNumber,
    ) -> sqlx::Result<HashMap<H256, Vec<u8>>> {
        Ok(sqlx::query!(
            "SELECT bytecode_hash, bytecode FROM factory_deps \
            INNER JOIN miniblocks ON miniblocks.number = factory_deps.miniblock_number \
            WHERE miniblocks.l1_batch_number = $1",
            l1_batch_number.0 as i64
        )
        .fetch_all(self.storage.conn())
        .await?
        .into_iter()
        .map(|row| (H256::from_slice(&row.bytecode_hash), row.bytecode))
        .collect())
    }

    /// Deletes all L1 batches from the storage so that the specified batch number is the last one left.
    pub async fn delete_l1_batches(
        &mut self,
        last_batch_to_keep: L1BatchNumber,
    ) -> sqlx::Result<()> {
        self.delete_l1_batches_inner(Some(last_batch_to_keep)).await
    }

    async fn delete_l1_batches_inner(
        &mut self,
        last_batch_to_keep: Option<L1BatchNumber>,
    ) -> sqlx::Result<()> {
        let block_number = last_batch_to_keep.map_or(-1, |number| number.0 as i64);
        sqlx::query!("DELETE FROM l1_batches WHERE number > $1", block_number)
            .execute(self.storage.conn())
            .await?;
        Ok(())
    }

    /// Deletes all miniblocks from the storage so that the specified miniblock number is the last one left.
    pub async fn delete_miniblocks(
        &mut self,
        last_miniblock_to_keep: MiniblockNumber,
    ) -> sqlx::Result<()> {
        self.delete_miniblocks_inner(Some(last_miniblock_to_keep))
            .await
    }

    async fn delete_miniblocks_inner(
        &mut self,
        last_miniblock_to_keep: Option<MiniblockNumber>,
    ) -> sqlx::Result<()> {
        let block_number = last_miniblock_to_keep.map_or(-1, |number| number.0 as i64);
        sqlx::query!("DELETE FROM miniblocks WHERE number > $1", block_number)
            .execute(self.storage.conn())
            .await?;
        Ok(())
    }

    /// Returns sum of predicted gas costs on the given L1 batch range.
    /// Panics if the sum doesn't fit into `u32`.
    pub async fn get_l1_batches_predicted_gas(
        &mut self,
        number_range: ops::RangeInclusive<L1BatchNumber>,
        op_type: AggregatedActionType,
    ) -> anyhow::Result<u32> {
        let column_name = match op_type {
            AggregatedActionType::Commit => "predicted_commit_gas_cost",
            AggregatedActionType::PublishProofOnchain => "predicted_prove_gas_cost",
            AggregatedActionType::Execute => "predicted_execute_gas_cost",
        };
        let sql_query_str = format!(
            "SELECT COALESCE(SUM({column_name}), 0) AS sum FROM l1_batches \
             WHERE number BETWEEN $1 AND $2"
        );
        sqlx::query(&sql_query_str)
            .bind(number_range.start().0 as i64)
            .bind(number_range.end().0 as i64)
            .fetch_one(self.storage.conn())
            .await?
            .get::<BigDecimal, &str>("sum")
            .to_u32()
            .context("Sum of predicted gas costs should fit into u32")
    }

    pub async fn update_predicted_l1_batch_commit_gas(
        &mut self,
        number: L1BatchNumber,
        predicted_gas_cost: u32,
    ) -> sqlx::Result<()> {
        sqlx::query!(
            "UPDATE l1_batches \
            SET predicted_commit_gas_cost = $2, updated_at = now() \
            WHERE number = $1",
            number.0 as i64,
            predicted_gas_cost as i64
        )
        .execute(self.storage.conn())
        .await?;
        Ok(())
    }

    pub async fn get_miniblock_range_of_l1_batch(
        &mut self,
        l1_batch_number: L1BatchNumber,
    ) -> sqlx::Result<Option<(MiniblockNumber, MiniblockNumber)>> {
        let row = sqlx::query!(
            "SELECT MIN(miniblocks.number) as \"min?\", MAX(miniblocks.number) as \"max?\" \
            FROM miniblocks \
            WHERE l1_batch_number = $1",
            l1_batch_number.0 as i64
        )
        .fetch_one(self.storage.conn())
        .await?;
        let Some(min) = row.min else { return Ok(None) };
        let Some(max) = row.max else { return Ok(None) };
        Ok(Some((
            MiniblockNumber(min as u32),
            MiniblockNumber(max as u32),
        )))
    }

    /// Returns `true` if there exists a non-sealed batch (i.e. there is one+ stored miniblock that isn't assigned
    /// to any batch yet).
    pub async fn pending_batch_exists(&mut self) -> sqlx::Result<bool> {
        let count = sqlx::query_scalar!(
            "SELECT COUNT(miniblocks.number) FROM miniblocks WHERE l1_batch_number IS NULL"
        )
        .fetch_one(self.storage.conn())
        .await?
        .unwrap_or(0);

        Ok(count != 0)
    }

    pub async fn get_last_l1_batch_number_with_witness_inputs(
        &mut self,
    ) -> sqlx::Result<L1BatchNumber> {
        let row = sqlx::query!(
            "SELECT MAX(l1_batch_number) FROM witness_inputs \
            WHERE merkel_tree_paths_blob_url IS NOT NULL",
        )
        .fetch_one(self.storage.conn())
        .await?;

        Ok(row
            .max
            .map(|l1_batch_number| L1BatchNumber(l1_batch_number as u32))
            .unwrap_or_default())
    }

    pub async fn get_l1_batches_with_blobs_in_db(
        &mut self,
        limit: u8,
    ) -> sqlx::Result<Vec<L1BatchNumber>> {
        let rows = sqlx::query!(
            "SELECT l1_batch_number FROM witness_inputs \
            WHERE length(merkle_tree_paths) <> 0 \
            ORDER BY l1_batch_number DESC \
            LIMIT $1",
            limit as i32
        )
        .fetch_all(self.storage.conn())
        .await?;

        Ok(rows
            .into_iter()
            .map(|row| L1BatchNumber(row.l1_batch_number as u32))
            .collect())
    }

    pub async fn get_merkle_tree_paths_blob_urls_to_be_cleaned(
        &mut self,
        limit: u8,
    ) -> Result<Vec<(i64, String)>, sqlx::Error> {
        let rows = sqlx::query!(
            "SELECT l1_batch_number, merkel_tree_paths_blob_url \
            FROM witness_inputs \
            WHERE status = 'successful' \
                AND merkel_tree_paths_blob_url is NOT NULL \
                AND updated_at < NOW() - INTERVAL '30 days' \
            LIMIT $1",
            limit as i32
        )
        .fetch_all(self.storage.conn())
        .await?;

        Ok(rows
            .into_iter()
            .map(|row| (row.l1_batch_number, row.merkel_tree_paths_blob_url.unwrap()))
            .collect())
    }

    // methods used for measuring Eth tx stage transition latencies
    // and emitting metrics base on these measured data
    pub async fn oldest_uncommitted_batch_timestamp(&mut self) -> sqlx::Result<Option<u64>> {
        Ok(sqlx::query!(
            "SELECT timestamp FROM l1_batches \
            WHERE eth_commit_tx_id IS NULL AND number > 0 \
            ORDER BY number LIMIT 1",
        )
        .fetch_optional(self.storage.conn())
        .await?
        .map(|row| row.timestamp as u64))
    }

    pub async fn oldest_unproved_batch_timestamp(&mut self) -> sqlx::Result<Option<u64>> {
        Ok(sqlx::query!(
            "SELECT timestamp FROM l1_batches \
            WHERE eth_prove_tx_id IS NULL AND number > 0 \
            ORDER BY number LIMIT 1",
        )
        .fetch_optional(self.storage.conn())
        .await?
        .map(|row| row.timestamp as u64))
    }

    pub async fn oldest_unexecuted_batch_timestamp(&mut self) -> Result<Option<u64>, sqlx::Error> {
        Ok(sqlx::query!(
            "SELECT timestamp FROM l1_batches \
            WHERE eth_execute_tx_id IS NULL AND number > 0 \
            ORDER BY number LIMIT 1",
        )
        .fetch_optional(self.storage.conn())
        .await?
        .map(|row| row.timestamp as u64))
    }

    pub async fn get_batch_protocol_version_id(
        &mut self,
        l1_batch_number: L1BatchNumber,
    ) -> anyhow::Result<Option<ProtocolVersionId>> {
        let Some(row) = sqlx::query!(
            "SELECT protocol_version FROM l1_batches WHERE number = $1",
            l1_batch_number.0 as i64
        )
        .fetch_optional(self.storage.conn())
        .await?
        else {
            return Ok(None);
        };
        let Some(v) = row.protocol_version else {
            return Ok(None);
        };
        Ok(Some((v as u16).try_into()?))
    }

    pub async fn get_miniblock_protocol_version_id(
        &mut self,
        miniblock_number: MiniblockNumber,
    ) -> anyhow::Result<Option<ProtocolVersionId>> {
        let Some(row) = sqlx::query!(
            "SELECT protocol_version FROM miniblocks WHERE number = $1",
            miniblock_number.0 as i64
        )
        .fetch_optional(self.storage.conn())
        .await?
        else {
            return Ok(None);
        };
        let Some(v) = row.protocol_version else {
            return Ok(None);
        };
        Ok(Some((v as u16).try_into()?))
    }

    pub async fn get_miniblock_timestamp(
        &mut self,
        miniblock_number: MiniblockNumber,
    ) -> sqlx::Result<Option<u64>> {
        Ok(sqlx::query!(
            "SELECT timestamp FROM miniblocks WHERE number = $1",
            miniblock_number.0 as i64,
        )
        .fetch_optional(self.storage.conn())
        .await?
        .map(|row| row.timestamp as u64))
    }

    pub async fn set_protocol_version_for_pending_miniblocks(
        &mut self,
        id: ProtocolVersionId,
    ) -> sqlx::Result<()> {
        sqlx::query!(
            "UPDATE miniblocks SET protocol_version = $1 \
            WHERE l1_batch_number IS NULL",
            id as i32,
        )
        .execute(self.storage.conn())
        .await?;
        Ok(())
    }

    pub async fn get_fee_address_for_l1_batch(
        &mut self,
        l1_batch_number: L1BatchNumber,
    ) -> sqlx::Result<Option<Address>> {
        Ok(sqlx::query!(
            "SELECT fee_account_address FROM l1_batches WHERE number = $1",
            l1_batch_number.0 as u32
        )
        .fetch_optional(self.storage.conn())
        .await?
        .map(|row| Address::from_slice(&row.fee_account_address)))
    }

    pub async fn get_virtual_blocks_for_miniblock(
        &mut self,
        miniblock_number: MiniblockNumber,
    ) -> sqlx::Result<Option<u32>> {
        Ok(sqlx::query!(
            "SELECT virtual_blocks FROM miniblocks WHERE number = $1",
            miniblock_number.0 as u32
        )
        .fetch_optional(self.storage.conn())
        .await?
        .map(|row| row.virtual_blocks as u32))
    }
}

/// These functions should only be used for tests.
impl BlocksDal<'_, '_> {
    // The actual l1 batch hash is only set by the metadata calculator.
    pub async fn set_l1_batch_hash(
        &mut self,
        batch_num: L1BatchNumber,
        hash: H256,
    ) -> sqlx::Result<()> {
        sqlx::query!(
            "UPDATE l1_batches SET hash = $1 WHERE number = $2",
            hash.as_bytes(),
            batch_num.0 as i64
        )
        .execute(self.storage.conn())
        .await?;
        Ok(())
    }

    /// Deletes all miniblocks and L1 batches, including the genesis ones. Should only be used in tests.
    pub async fn delete_genesis(&mut self) -> anyhow::Result<()> {
        self.delete_miniblocks_inner(None)
            .await
            .context("delete_miniblocks_inner()")?;
        self.delete_l1_batches_inner(None)
            .await
            .context("delete_l1_batches_inner()")?;
        Ok(())
    }
}

#[cfg(test)]
mod tests {
    use zksync_contracts::BaseSystemContractsHashes;
    use zksync_types::{
        l2_to_l1_log::{L2ToL1Log, UserL2ToL1Log},
        Address, ProtocolVersion, ProtocolVersionId,
    };

    use super::*;
    use crate::ConnectionPool;

    #[tokio::test]
    async fn loading_l1_batch_header() {
        let pool = ConnectionPool::test_pool().await;
        let mut conn = pool.access_storage().await.unwrap();
        conn.blocks_dal()
            .delete_l1_batches(L1BatchNumber(0))
            .await
            .unwrap();
        conn.protocol_versions_dal()
            .save_protocol_version_with_tx(ProtocolVersion::default())
            .await;

        let mut header = L1BatchHeader::new(
            L1BatchNumber(1),
            100,
            Address::default(),
            BaseSystemContractsHashes {
                bootloader: H256::repeat_byte(1),
                default_aa: H256::repeat_byte(42),
            },
            ProtocolVersionId::latest(),
        );
        header.l1_tx_count = 3;
        header.l2_tx_count = 5;
        header.l2_to_l1_logs.push(UserL2ToL1Log(L2ToL1Log {
            shard_id: 0,
            is_service: false,
            tx_number_in_block: 2,
            sender: Address::repeat_byte(2),
            key: H256::repeat_byte(3),
            value: H256::zero(),
        }));
        header.l2_to_l1_messages.push(vec![22; 22]);
        header.l2_to_l1_messages.push(vec![33; 33]);

        conn.blocks_dal()
            .insert_l1_batch(&header, &[], BlockGasCount::default(), &[], &[])
            .await
            .unwrap();

        let loaded_header = conn
            .blocks_dal()
            .get_l1_batch_header(L1BatchNumber(1))
            .await
            .unwrap()
            .unwrap();
        assert_eq!(loaded_header.number, header.number);
        assert_eq!(loaded_header.timestamp, header.timestamp);
        assert_eq!(loaded_header.l1_tx_count, header.l1_tx_count);
        assert_eq!(loaded_header.l2_tx_count, header.l2_tx_count);
        assert_eq!(loaded_header.l2_to_l1_logs, header.l2_to_l1_logs);
        assert_eq!(loaded_header.l2_to_l1_messages, header.l2_to_l1_messages);

        assert!(conn
            .blocks_dal()
            .get_l1_batch_header(L1BatchNumber(2))
            .await
            .unwrap()
            .is_none());
    }

    #[tokio::test]
    async fn getting_predicted_gas() {
        let pool = ConnectionPool::test_pool().await;
        let mut conn = pool.access_storage().await.unwrap();
        conn.blocks_dal()
            .delete_l1_batches(L1BatchNumber(0))
            .await
            .unwrap();
        conn.protocol_versions_dal()
            .save_protocol_version_with_tx(ProtocolVersion::default())
            .await;
        let mut header = L1BatchHeader::new(
            L1BatchNumber(1),
            100,
            Address::default(),
            BaseSystemContractsHashes::default(),
            ProtocolVersionId::default(),
        );
        let mut predicted_gas = BlockGasCount {
            commit: 2,
            prove: 3,
            execute: 10,
        };
        conn.blocks_dal()
            .insert_l1_batch(&header, &[], predicted_gas, &[], &[])
            .await
            .unwrap();

        header.number = L1BatchNumber(2);
        header.timestamp += 100;
        predicted_gas += predicted_gas;
        conn.blocks_dal()
            .insert_l1_batch(&header, &[], predicted_gas, &[], &[])
            .await
            .unwrap();

        let action_types_and_predicted_gas = [
            (AggregatedActionType::Execute, 10),
            (AggregatedActionType::Commit, 2),
            (AggregatedActionType::PublishProofOnchain, 3),
        ];
        for (action_type, expected_gas) in action_types_and_predicted_gas {
            let gas = conn
                .blocks_dal()
                .get_l1_batches_predicted_gas(L1BatchNumber(1)..=L1BatchNumber(1), action_type)
                .await
                .unwrap();
            assert_eq!(gas, expected_gas);

            let gas = conn
                .blocks_dal()
                .get_l1_batches_predicted_gas(L1BatchNumber(2)..=L1BatchNumber(2), action_type)
                .await
                .unwrap();
            assert_eq!(gas, 2 * expected_gas);

            let gas = conn
                .blocks_dal()
                .get_l1_batches_predicted_gas(L1BatchNumber(1)..=L1BatchNumber(2), action_type)
                .await
                .unwrap();
            assert_eq!(gas, 3 * expected_gas);
        }
    }
}<|MERGE_RESOLUTION|>--- conflicted
+++ resolved
@@ -396,7 +396,6 @@
         .await?;
         Ok(())
     }
-<<<<<<< HEAD
 
     /// Fetches the number of the last miniblock with consensus fields set.
     /// Miniblocks with Consensus fields set constitute a prefix of sealed miniblocks,
@@ -413,8 +412,6 @@
         Ok(Some(MiniblockNumber(row.number.try_into()?)))
     }
 
-=======
->>>>>>> 925da43c
     /// Sets consensus-related fields for the specified miniblock.
     pub async fn set_miniblock_consensus_fields(
         &mut self,
