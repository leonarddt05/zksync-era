--- conflicted
+++ resolved
@@ -473,18 +473,9 @@
         consensus: &ConsensusBlockFields,
     ) -> anyhow::Result<()> {
         let result = sqlx::query!(
-<<<<<<< HEAD
-            "UPDATE miniblocks \
-            SET prev_consensus_block_hash = $2, commit_qc = $3 \
-            WHERE number = $1",
-            miniblock_number.0 as i64,
-            consensus.prev_block_hash.as_bytes(),
-            consensus.commit_qc_bytes.as_ref()
-=======
             "UPDATE miniblocks SET consensus = $2 WHERE number = $1",
             miniblock_number.0 as i64,
             serde_json::to_value(consensus).unwrap(),
->>>>>>> 0ff922da
         )
         .execute(self.storage.conn())
         .await?;
