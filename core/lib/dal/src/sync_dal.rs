use zksync_types::{api::en::SyncBlock, Address, MiniblockNumber, Transaction};

use crate::{
    instrument::InstrumentExt,
    metrics::MethodLatency,
    models::{storage_sync::StorageSyncBlock, storage_transaction::StorageTransaction},
    SqlxError, StorageProcessor,
};

/// DAL subset dedicated to the EN synchronization.
#[derive(Debug)]
pub struct SyncDal<'a, 'c> {
    pub storage: &'a mut StorageProcessor<'c>,
}

impl SyncDal<'_, '_> {
    pub async fn sync_block(
        &mut self,
        block_number: MiniblockNumber,
        current_operator_address: Address,
        include_transactions: bool,
    ) -> Result<Option<SyncBlock>, SqlxError> {
        let latency = MethodLatency::new("sync_dal_sync_block");
        let storage_block_details = sqlx::query_as!(
            StorageSyncBlock,
            "SELECT miniblocks.number, \
                COALESCE(miniblocks.l1_batch_number, (SELECT (max(number) + 1) FROM l1_batches)) as \"l1_batch_number!\", \
                (SELECT max(m2.number) FROM miniblocks m2 WHERE miniblocks.l1_batch_number = m2.l1_batch_number) as \"last_batch_miniblock?\", \
                miniblocks.timestamp, \
                miniblocks.hash as \"root_hash?\", \
                miniblocks.l1_gas_price, \
                miniblocks.l2_fair_gas_price, \
                miniblocks.bootloader_code_hash, \
                miniblocks.default_aa_code_hash, \
                miniblocks.virtual_blocks, \
                miniblocks.hash, \
<<<<<<< HEAD
                miniblocks.commit_qc, \
                miniblocks.prev_consensus_block_hash, \
=======
                miniblocks.consensus, \
>>>>>>> 0ff922da
                miniblocks.protocol_version as \"protocol_version!\", \
                l1_batches.fee_account_address as \"fee_account_address?\" \
            FROM miniblocks \
            LEFT JOIN l1_batches ON miniblocks.l1_batch_number = l1_batches.number \
            WHERE miniblocks.number = $1",
            block_number.0 as i64
        )
        .instrument("sync_dal_sync_block.block")
        .with_arg("block_number", &block_number)
        .fetch_optional(self.storage.conn())
        .await?;

        let res = if let Some(storage_block_details) = storage_block_details {
            let transactions = if include_transactions {
                let block_transactions = sqlx::query_as!(
                    StorageTransaction,
                    r#"SELECT * FROM transactions WHERE miniblock_number = $1 ORDER BY index_in_block"#,
                    block_number.0 as i64
                )
                .instrument("sync_dal_sync_block.transactions")
                .with_arg("block_number", &block_number)
                .fetch_all(self.storage.conn())
                .await?
                .into_iter()
                .map(Transaction::from)
                .collect();
                Some(block_transactions)
            } else {
                None
            };
            Some(storage_block_details.into_sync_block(current_operator_address, transactions))
        } else {
            None
        };

        drop(latency);
        Ok(res)
    }
}<|MERGE_RESOLUTION|>--- conflicted
+++ resolved
@@ -34,12 +34,7 @@
                 miniblocks.default_aa_code_hash, \
                 miniblocks.virtual_blocks, \
                 miniblocks.hash, \
-<<<<<<< HEAD
-                miniblocks.commit_qc, \
-                miniblocks.prev_consensus_block_hash, \
-=======
                 miniblocks.consensus, \
->>>>>>> 0ff922da
                 miniblocks.protocol_version as \"protocol_version!\", \
                 l1_batches.fee_account_address as \"fee_account_address?\" \
             FROM miniblocks \
